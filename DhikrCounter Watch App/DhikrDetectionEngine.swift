--- conflicted
+++ resolved
@@ -3,7 +3,7 @@
 import WatchKit
 import HealthKit
 
-class DhikrDetectionEngine: NSObject, ObservableObject {
+class DhikrDetectionEngine: ObservableObject {
     private let motionManager = CMMotionManager()
     private let motionActivityManager = CMMotionActivityManager()
     
@@ -17,12 +17,10 @@
     // Buffer management constants
     private let bufferSize = 50
     private let minBufferSizeForStats = 10
-    private let maxLogSize = 12000 // 120 seconds at 100Hz - increased for extended sessions
-    private let maxDetectionEventLogSize = 1000 // Limit detection events to prevent memory growth
+    private let maxLogSize = 3000 // 30 seconds at 100Hz
     private let robustStatsMADConstant = 1.4826
     private let sessionSetupDelay = 3.0 // seconds
     private let pauseDetectionThreshold = 1.0 // activity index
-    private let statsUpdateInterval = 10 // Update robust stats every N samples to reduce CPU load
     
     // Buffer management
     private var accelerationBuffer: [Double] = []
@@ -36,7 +34,6 @@
     private var runningAccelMAD: Double = 0
     private var runningGyroMAD: Double = 0
     private var lastDetectionTime: Date = Date.distantPast
-    private var sampleCounter: Int = 0 // Counter to reduce statistics update frequency
     
     @Published var pinchCount: Int = 0
     @Published var sessionState: SessionState = .inactive
@@ -58,11 +55,7 @@
     // WatchConnectivity integration  
     private let sessionManager = WatchSessionManager.shared
     
-    // Extended runtime session to prevent app dismissal
-    private var extendedRuntimeSession: WKExtendedRuntimeSession?
-    
-    override init() {
-        super.init()
+    init() {
         // WCSession is automatically initialized by singleton
     }
     
@@ -104,7 +97,7 @@
         if CMMotionActivityManager.isActivityAvailable() {
             let now = Date()
             let past = now.addingTimeInterval(-1) // 1 second ago
-            motionActivityManager.queryActivityStarting(from: past, to: now, to: OperationQueue.main) { activities, error in
+            motionActivityManager.queryActivityStarting(from: past, to: now, to: OperationQueue.main) { _, error in
                 if let error = error {
                     print("Motion permission error: \(error.localizedDescription)")
                     completion(false)
@@ -132,9 +125,6 @@
             currentSessionId = UUID()
             clearLogs()
             
-            // Start extended runtime session even in simulator mode
-            startExtendedRuntimeSession()
-            
             // Provide haptic feedback
             WKInterfaceDevice.current().play(.start)
             
@@ -152,9 +142,6 @@
         pinchCount = 0
         currentMilestone = 0
         currentSessionId = UUID()
-        
-        // Start extended runtime session to prevent app dismissal
-        startExtendedRuntimeSession()
         
         // Clear previous session data
         clearLogs()
@@ -204,13 +191,8 @@
         sessionStartTime = nil
         currentSessionId = nil
         
-<<<<<<< HEAD
-        // Stop extended runtime session to allow normal app behavior
-        stopExtendedRuntimeSession()
-=======
         // Stop background session
         stopWorkoutSession()
->>>>>>> 7165cd25
         
         // Provide haptic feedback for session stop
         WKInterfaceDevice.current().play(.stop)
@@ -239,10 +221,6 @@
         let rotationRate = motion.rotationRate
         let attitude = motion.attitude.quaternion  // Added attitude quaternions
         
-<<<<<<< HEAD
-        // Log sensor data - no processing, no statistics, no detection
-        logSensorData(accel: userAccel, gyro: rotationRate, activityIndex: 0.0, time: currentTime)
-=======
         // Create sensor reading for data logging with all required fields
         let sensorReading = SensorReading(
             timestamp: currentTime,
@@ -264,7 +242,6 @@
         if sensorDataLog.count > maxLogSize {
             sensorDataLog.removeFirst()
         }
->>>>>>> 7165cd25
         
         // Simple state management - just go to active after setup delay
         DispatchQueue.main.async { [weak self] in
@@ -272,6 +249,8 @@
                 self?.sessionState = .activeDhikr
             }
         }
+        
+        // No pinch detection - just collect raw sensor data
     }
     
     private func updateBuffers(acceleration: Double, gyroscope: Double, time: Date) {
@@ -357,11 +336,6 @@
     }
     
     private func updateRobustStatistics(acceleration: Double, gyroscope: Double) {
-        sampleCounter += 1
-        
-        // Only update robust statistics every statsUpdateInterval samples to reduce CPU load
-        guard sampleCounter % statsUpdateInterval == 0 else { return }
-        
         // Update acceleration statistics
         if accelerationBuffer.count >= minBufferSizeForStats {
             let sortedAccel = accelerationBuffer.sorted()
@@ -471,8 +445,6 @@
         return squaredDiffs.reduce(0, +) / Double(values.count - 1)
     }
     
-    // MARK: - Manual increment still available for testing
-    
     // MARK: - Manual Correction (Apple Watch Series 9 Double Tap)
     
     func manualPinchIncrement() {
@@ -493,7 +465,7 @@
             rotationRate: SIMD3(gyro.x, gyro.y, gyro.z),
             attitude: SIMD4(attitude.w, attitude.x, attitude.y, attitude.z),
             activityIndex: activityIndex,
-            detectionScore: nil, // No detection scores during data collection mode
+            detectionScore: scoreBuffer.last,
             sessionState: SensorReading.SessionState(rawValue: sessionState.rawValue) ?? .inactive
         )
         
@@ -516,11 +488,6 @@
         )
         
         detectionEventLog.append(event)
-        
-        // Maintain reasonable detection event log size
-        if detectionEventLog.count > maxDetectionEventLogSize {
-            detectionEventLog.removeFirst()
-        }
     }
     
     // MARK: - Data Transfer to iPhone
@@ -532,7 +499,7 @@
         }
         
         // Create session metadata
-        _ = createSessionSummary(sessionId: sessionId)
+        let session = createSessionSummary(sessionId: sessionId)
         
         // Transfer sensor data and detection events
         Task { @MainActor in
@@ -592,19 +559,6 @@
     func clearLogs() {
         sensorDataLog.removeAll()
         detectionEventLog.removeAll()
-        
-        // Reset counters and buffers
-        sampleCounter = 0
-        accelerationBuffer.removeAll()
-        gyroscopeBuffer.removeAll()
-        scoreBuffer.removeAll()
-        timeBuffer.removeAll()
-        
-        // Reset robust statistics
-        runningAccelMedian = 0
-        runningGyroMedian = 0
-        runningAccelMAD = 0
-        runningGyroMAD = 0
     }
     
     // Computed properties for UI
@@ -628,49 +582,6 @@
         else { return 100 }
     }
     
-<<<<<<< HEAD
-    // MARK: - Extended Runtime Session Management
-    
-    private func startExtendedRuntimeSession() {
-        // End any existing session first
-        stopExtendedRuntimeSession()
-        
-        extendedRuntimeSession = WKExtendedRuntimeSession()
-        extendedRuntimeSession?.delegate = self
-        
-        extendedRuntimeSession?.start()
-    }
-    
-    private func stopExtendedRuntimeSession() {
-        guard let session = extendedRuntimeSession else { return }
-        
-        session.invalidate()
-        extendedRuntimeSession = nil
-        print("⏹️ Extended runtime session stopped")
-    }
-}
-
-// MARK: - Extended Runtime Session Delegate
-
-extension DhikrDetectionEngine: WKExtendedRuntimeSessionDelegate {
-    func extendedRuntimeSession(_ extendedRuntimeSession: WKExtendedRuntimeSession, didInvalidateWith reason: WKExtendedRuntimeSessionInvalidationReason, error: Error?) {
-        DispatchQueue.main.async { [weak self] in
-            print("⚠️ Extended runtime session invalidated. Reason: \(reason)")
-            if let error = error {
-                print("❌ Extended runtime session error: \(error.localizedDescription)")
-            }
-            self?.extendedRuntimeSession = nil
-        }
-    }
-    
-    func extendedRuntimeSessionDidStart(_ extendedRuntimeSession: WKExtendedRuntimeSession) {
-        print("✅ Extended runtime session started successfully")
-    }
-    
-    func extendedRuntimeSessionWillExpire(_ extendedRuntimeSession: WKExtendedRuntimeSession) {
-        print("⚠️ Extended runtime session will expire soon")
-        // Optionally try to restart the session or notify the user
-=======
     // MARK: - Background Session Management (HealthKit)
     
     private func startWorkoutSession() {
@@ -692,7 +603,6 @@
         workoutSession?.stopActivity(with: Date())
         workoutSession = nil
         print("🛑 Stopped background workout session")
->>>>>>> 7165cd25
     }
 }
 
